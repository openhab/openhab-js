# Changelog

## 2.x.x (to be released)

<<<<<<< HEAD
| Type        | Namespace | Description                                                | Reference                                              | Breaking |
|-------------|-----------|------------------------------------------------------------|--------------------------------------------------------|----------|
| Cleanup     | `rules`   | Remove unused rule providers                               | [#183](https://github.com/openhab/openhab-js/pull/183) | Yes      |
=======
| Type        | Namespace | Description                                                         | Reference                                              | Breaking |
|-------------|-----------|---------------------------------------------------------------------|--------------------------------------------------------|----------|
| Enhancement | `items`   | ItemHistory: Change return types of min/max between/since to number | [#175](https://github.com/openhab/openhab-js/pull/175) | Yes      |
>>>>>>> 4831c2b2

Also see the [Release Milestone](https://github.com/openhab/openhab-js/milestone/8).

## 2.1.1

| Type        | Namespace | Description                                                | Reference                                              | Breaking |
|-------------|-----------|------------------------------------------------------------|--------------------------------------------------------|----------|
| Enhancement | `actions` | Don't deprecate `ScriptExecution.createTimer`              | [#171](https://github.com/openhab/openhab-js/pull/171) | No       |

Also see the [Release Milestone](https://github.com/openhab/openhab-js/milestone/7).

## 2.1.0

| Type        | Namespace | Description                                                | Reference                                              | Breaking |
|-------------|-----------|------------------------------------------------------------|--------------------------------------------------------|----------|
| Enhancement | `items`   | Add semantics to the `Item` class                          | [#167](https://github.com/openhab/openhab-js/pull/167) | No       |
| Docs        |           | Timer polyfills now behave like standard JS                | [#169](https://github.com/openhab/openhab-js/pull/169) | No       |
| Docs        |           | Remove raw Java timer creation methods & openHAB Timer     | [#169](https://github.com/openhab/openhab-js/pull/169) | No       |
| Bugfix      | `actions` | Warn when the raw Java timer creation methods are accessed | [#169](https://github.com/openhab/openhab-js/pull/169) | No       |

Also see the [Release Milestone](https://github.com/openhab/openhab-js/milestone/6).

# 2.0.4

| Type   | Namespace | Description                                     | Reference                                              | Breaking |
|--------|-----------|-------------------------------------------------|--------------------------------------------------------|----------|
| Docs   |           | Update timer docs                               | [#161](https://github.com/openhab/openhab-js/pull/161) | No       |
| Bugfix | `actions` | Fix `get()`, `thingActions()` & dynamic exports | [#165](https://github.com/openhab/openhab-js/pull/165) | No       |


Also see the [Release Milestone](https://github.com/openhab/openhab-js/milestone/5).

## 2.0.3

| Type        | Namespace  | Description                                                              | Reference                                              | Breaking |
|-------------|------------|--------------------------------------------------------------------------|--------------------------------------------------------|----------|
| Enhancement | `triggers` | Add DateTime Trigger                                                     | [#154](https://github.com/openhab/openhab-js/pull/154) | No       |
| Enhancement | `items`    | ItemHistory: Add missing methods & Enable type defs                      | [#158](https://github.com/openhab/openhab-js/pull/158) | No       |
| Docs        | `actions`  | Update docs for naming timers                                            | [#160](https://github.com/openhab/openhab-js/pull/160) | No       |


Also see the [Release Milestone](https://github.com/openhab/openhab-js/milestone/4).

## 2.0.2

| Type        | Namespace | Description                                                              | Reference                                              | Breaking |
|-------------|-----------|--------------------------------------------------------------------------|--------------------------------------------------------|----------|
| Bugfix      | `time`    | `isBetweenTimes` fails with: TypeError: `time.toZDT` is not a function   | [#151](https://github.com/openhab/openhab-js/pull/151) | No       |
| Enhancement | `items`   | Update JSDoc to fix type definitions for return of getters               | [#152](https://github.com/openhab/openhab-js/pull/152) | No       |
| Enhancement | `things`  | Update JSDoc to fix type definitions for return of getters               | [#152](https://github.com/openhab/openhab-js/pull/152) | No       |

Also see the [Release Milestone](https://github.com/openhab/openhab-js/milestone/3).

## 2.0.1

| Type        | Namespace | Description                                                              | Reference                                              | Breaking |
|-------------|-----------|--------------------------------------------------------------------------|--------------------------------------------------------|----------|
| Bugfix      | `rules`   | Strip dashes in generated rule UIDs                                      | [#144](https://github.com/openhab/openhab-js/pull/144) | No       |
| Bugfix      | `rules`   | Fix `itemName` & `triggerType` unavailable for Group in Item****Triggers | [#146](https://github.com/openhab/openhab-js/pull/146) | No       |
| Enhancement | `actions` | Enable type definitions & Extend with `NotificationAction`               | [#148](https://github.com/openhab/openhab-js/pull/148) | No       |

Also see the [Release Milestone](https://github.com/openhab/openhab-js/milestone/2).

## 2.0.0

| Type        | Namespace  | Description                                              | Reference                                              | Breaking |
|-------------|------------|----------------------------------------------------------|--------------------------------------------------------|----------|
| Bugfix      | `rules`    | Failed rule run logs a useful error message              | [#116](https://github.com/openhab/openhab-js/pull/116) | No       |
| Enhancement | `utils`    | Allow `dumpObject` to also dump own properties           | [#121](https://github.com/openhab/openhab-js/pull/121) | No       |
| Bugfix      | `rules`    | Fix `removeItem` not working                             | [#122](https://github.com/openhab/openhab-js/pull/122) | No       |
| Enhancement | `triggers` | Add PWM Automation trigger                               | [#126](https://github.com/openhab/openhab-js/pull/126) | No       |
| Enhancement | `triggers` | Add PID Automation trigger                               | [#131](https://github.com/openhab/openhab-js/pull/131) | No       |
| Enhancement | `things`   | Add Thing class & add `getThing`(s)                      | [#132](https://github.com/openhab/openhab-js/pull/132) | No       |
| Enhancement | `rules`    | Refactor EventObject to only hold properties with values | [#136](https://github.com/openhab/openhab-js/pull/136) | **Yes**  |
| Enhancement |            | Add type definitions for better autocompletion           | [#137](https://github.com/openhab/openhab-js/pull/137) | No       |

Also see the [Release Milestone](https://github.com/openhab/openhab-js/milestone/1).

## 1.2.3

Changelog is incomplete!

| Namespace | Description                                                        | Reference                                              | Breaking |
|-----------|--------------------------------------------------------------------|--------------------------------------------------------|----------|
| items     | `addItem(...)` and `updateItem(...)` use `itemConfig` as parameter | [#109](https://github.com/openhab/openhab-js/pull/109) | **Yes**  |
| time      | Add timeUtils                                                      | [#101](https://github.com/openhab/openhab-js/pull/101) | No       |

## 1.2.2

Changelog is incomplete!

| Namespace | Description                                                         | Reference                                            | Breaking |
|-----------|---------------------------------------------------------------------|------------------------------------------------------|----------|
| items     | item.history.lastUpdate() returns `ZonedDateTime` instead of `Date` | [#67](https://github.com/openhab/openhab-js/pull/67) | **Yes**  |<|MERGE_RESOLUTION|>--- conflicted
+++ resolved
@@ -2,15 +2,10 @@
 
 ## 2.x.x (to be released)
 
-<<<<<<< HEAD
-| Type        | Namespace | Description                                                | Reference                                              | Breaking |
-|-------------|-----------|------------------------------------------------------------|--------------------------------------------------------|----------|
-| Cleanup     | `rules`   | Remove unused rule providers                               | [#183](https://github.com/openhab/openhab-js/pull/183) | Yes      |
-=======
 | Type        | Namespace | Description                                                         | Reference                                              | Breaking |
 |-------------|-----------|---------------------------------------------------------------------|--------------------------------------------------------|----------|
 | Enhancement | `items`   | ItemHistory: Change return types of min/max between/since to number | [#175](https://github.com/openhab/openhab-js/pull/175) | Yes      |
->>>>>>> 4831c2b2
+| Cleanup     | `rules`   | Remove unused rule providers                                        | [#183](https://github.com/openhab/openhab-js/pull/183) | Yes      |
 
 Also see the [Release Milestone](https://github.com/openhab/openhab-js/milestone/8).
 
