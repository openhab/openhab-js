# Changelog

## 2.x.x (to be released)

<<<<<<< HEAD
| Type        | Namespace | Description                                                  | Reference                                              | Breaking |
|-------------|-----------|--------------------------------------------------------------|--------------------------------------------------------|----------|
| Enhancement | `actions` | Add Transformation actions as a class with arg type checking | [#180](https://github.com/openhab/openhab-js/pull/180) | No       |
=======
| Type        | Namespace | Description                                                         | Reference                                              | Breaking |
|-------------|-----------|---------------------------------------------------------------------|--------------------------------------------------------|----------|
| Enhancement | `items`   | ItemHistory: Change return types of min/max between/since to number | [#175](https://github.com/openhab/openhab-js/pull/175) | Yes      |
| Cleanup     | `rules`   | Remove unused rule providers                                        | [#183](https://github.com/openhab/openhab-js/pull/183) | Yes      |
>>>>>>> 10b6bcb8

Also see the [Release Milestone](https://github.com/openhab/openhab-js/milestone/8).

## 2.1.1

| Type        | Namespace | Description                                                | Reference                                              | Breaking |
|-------------|-----------|------------------------------------------------------------|--------------------------------------------------------|----------|
| Enhancement | `actions` | Don't deprecate `ScriptExecution.createTimer`              | [#171](https://github.com/openhab/openhab-js/pull/171) | No       |

Also see the [Release Milestone](https://github.com/openhab/openhab-js/milestone/7).

## 2.1.0

| Type        | Namespace | Description                                                | Reference                                              | Breaking |
|-------------|-----------|------------------------------------------------------------|--------------------------------------------------------|----------|
| Enhancement | `items`   | Add semantics to the `Item` class                          | [#167](https://github.com/openhab/openhab-js/pull/167) | No       |
| Docs        |           | Timer polyfills now behave like standard JS                | [#169](https://github.com/openhab/openhab-js/pull/169) | No       |
| Docs        |           | Remove raw Java timer creation methods & openHAB Timer     | [#169](https://github.com/openhab/openhab-js/pull/169) | No       |
| Bugfix      | `actions` | Warn when the raw Java timer creation methods are accessed | [#169](https://github.com/openhab/openhab-js/pull/169) | No       |

Also see the [Release Milestone](https://github.com/openhab/openhab-js/milestone/6).

# 2.0.4

| Type   | Namespace | Description                                     | Reference                                              | Breaking |
|--------|-----------|-------------------------------------------------|--------------------------------------------------------|----------|
| Docs   |           | Update timer docs                               | [#161](https://github.com/openhab/openhab-js/pull/161) | No       |
| Bugfix | `actions` | Fix `get()`, `thingActions()` & dynamic exports | [#165](https://github.com/openhab/openhab-js/pull/165) | No       |


Also see the [Release Milestone](https://github.com/openhab/openhab-js/milestone/5).

## 2.0.3

| Type        | Namespace  | Description                                                              | Reference                                              | Breaking |
|-------------|------------|--------------------------------------------------------------------------|--------------------------------------------------------|----------|
| Enhancement | `triggers` | Add DateTime Trigger                                                     | [#154](https://github.com/openhab/openhab-js/pull/154) | No       |
| Enhancement | `items`    | ItemHistory: Add missing methods & Enable type defs                      | [#158](https://github.com/openhab/openhab-js/pull/158) | No       |
| Docs        | `actions`  | Update docs for naming timers                                            | [#160](https://github.com/openhab/openhab-js/pull/160) | No       |


Also see the [Release Milestone](https://github.com/openhab/openhab-js/milestone/4).

## 2.0.2

| Type        | Namespace | Description                                                              | Reference                                              | Breaking |
|-------------|-----------|--------------------------------------------------------------------------|--------------------------------------------------------|----------|
| Bugfix      | `time`    | `isBetweenTimes` fails with: TypeError: `time.toZDT` is not a function   | [#151](https://github.com/openhab/openhab-js/pull/151) | No       |
| Enhancement | `items`   | Update JSDoc to fix type definitions for return of getters               | [#152](https://github.com/openhab/openhab-js/pull/152) | No       |
| Enhancement | `things`  | Update JSDoc to fix type definitions for return of getters               | [#152](https://github.com/openhab/openhab-js/pull/152) | No       |

Also see the [Release Milestone](https://github.com/openhab/openhab-js/milestone/3).

## 2.0.1

| Type        | Namespace | Description                                                              | Reference                                              | Breaking |
|-------------|-----------|--------------------------------------------------------------------------|--------------------------------------------------------|----------|
| Bugfix      | `rules`   | Strip dashes in generated rule UIDs                                      | [#144](https://github.com/openhab/openhab-js/pull/144) | No       |
| Bugfix      | `rules`   | Fix `itemName` & `triggerType` unavailable for Group in Item****Triggers | [#146](https://github.com/openhab/openhab-js/pull/146) | No       |
| Enhancement | `actions` | Enable type definitions & Extend with `NotificationAction`               | [#148](https://github.com/openhab/openhab-js/pull/148) | No       |

Also see the [Release Milestone](https://github.com/openhab/openhab-js/milestone/2).

## 2.0.0

| Type        | Namespace  | Description                                              | Reference                                              | Breaking |
|-------------|------------|----------------------------------------------------------|--------------------------------------------------------|----------|
| Bugfix      | `rules`    | Failed rule run logs a useful error message              | [#116](https://github.com/openhab/openhab-js/pull/116) | No       |
| Enhancement | `utils`    | Allow `dumpObject` to also dump own properties           | [#121](https://github.com/openhab/openhab-js/pull/121) | No       |
| Bugfix      | `rules`    | Fix `removeItem` not working                             | [#122](https://github.com/openhab/openhab-js/pull/122) | No       |
| Enhancement | `triggers` | Add PWM Automation trigger                               | [#126](https://github.com/openhab/openhab-js/pull/126) | No       |
| Enhancement | `triggers` | Add PID Automation trigger                               | [#131](https://github.com/openhab/openhab-js/pull/131) | No       |
| Enhancement | `things`   | Add Thing class & add `getThing`(s)                      | [#132](https://github.com/openhab/openhab-js/pull/132) | No       |
| Enhancement | `rules`    | Refactor EventObject to only hold properties with values | [#136](https://github.com/openhab/openhab-js/pull/136) | **Yes**  |
| Enhancement |            | Add type definitions for better autocompletion           | [#137](https://github.com/openhab/openhab-js/pull/137) | No       |

Also see the [Release Milestone](https://github.com/openhab/openhab-js/milestone/1).

## 1.2.3

Changelog is incomplete!

| Namespace | Description                                                        | Reference                                              | Breaking |
|-----------|--------------------------------------------------------------------|--------------------------------------------------------|----------|
| items     | `addItem(...)` and `updateItem(...)` use `itemConfig` as parameter | [#109](https://github.com/openhab/openhab-js/pull/109) | **Yes**  |
| time      | Add timeUtils                                                      | [#101](https://github.com/openhab/openhab-js/pull/101) | No       |

## 1.2.2

Changelog is incomplete!

| Namespace | Description                                                         | Reference                                            | Breaking |
|-----------|---------------------------------------------------------------------|------------------------------------------------------|----------|
| items     | item.history.lastUpdate() returns `ZonedDateTime` instead of `Date` | [#67](https://github.com/openhab/openhab-js/pull/67) | **Yes**  |<|MERGE_RESOLUTION|>--- conflicted
+++ resolved
@@ -2,16 +2,11 @@
 
 ## 2.x.x (to be released)
 
-<<<<<<< HEAD
-| Type        | Namespace | Description                                                  | Reference                                              | Breaking |
-|-------------|-----------|--------------------------------------------------------------|--------------------------------------------------------|----------|
-| Enhancement | `actions` | Add Transformation actions as a class with arg type checking | [#180](https://github.com/openhab/openhab-js/pull/180) | No       |
-=======
 | Type        | Namespace | Description                                                         | Reference                                              | Breaking |
 |-------------|-----------|---------------------------------------------------------------------|--------------------------------------------------------|----------|
 | Enhancement | `items`   | ItemHistory: Change return types of min/max between/since to number | [#175](https://github.com/openhab/openhab-js/pull/175) | Yes      |
 | Cleanup     | `rules`   | Remove unused rule providers                                        | [#183](https://github.com/openhab/openhab-js/pull/183) | Yes      |
->>>>>>> 10b6bcb8
+| Enhancement | `actions` | Add Transformation actions as a class with arg type checking        | [#180](https://github.com/openhab/openhab-js/pull/180) | No       |
 
 Also see the [Release Milestone](https://github.com/openhab/openhab-js/milestone/8).
 
