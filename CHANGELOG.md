--- conflicted
+++ resolved
@@ -9,11 +9,8 @@
 | Enhancement | `rules`    | Display `execute` code of `JSRule` in MainUI                             | [#199](https://github.com/openhab/openhab-js/pull/199) | No       |
 | Enhancement | `time`     | Support ISO8601 string parsing in `toZDT`                                | [#202](https://github.com/openhab/openhab-js/pull/202) | No       |
 | Enhancement | `time`     | Add `isBetweenDates` & `isBetweenDateTimes` polyfills to `ZonedDateTime` | [#203](https://github.com/openhab/openhab-js/pull/203) | No       |
-<<<<<<< HEAD
+| Enhancement | `items`    | ItemHistory: ItemHistory: Add `previousStateTimestamp` method            | [#205](https://github.com/openhab/openhab-js/pull/205) | No       |
 | Enhancement | `Quantity` | Add UoM/Quantity handling functionality by wrapping QuantityType         | [#206](https://github.com/openhab/openhab-js/pull/206) | No       |
-=======
-| Enhancement | `items`    | ItemHistory: ItemHistory: Add `previousStateTimestamp` method            | [#205](https://github.com/openhab/openhab-js/pull/205) | No       |
->>>>>>> fd43464c
 
 Also see the [Release Milestone](https://github.com/openhab/openhab-js/milestone/10).
 
