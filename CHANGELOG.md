--- conflicted
+++ resolved
@@ -2,16 +2,6 @@
 
 ## to be released
 
-<<<<<<< HEAD
-| Type        | Namespace  | Description                                              | Reference                                              | Breaking |
-|-------------|------------|----------------------------------------------------------|--------------------------------------------------------|----------|
-| Enhancement | `triggers` | Add support for `Item` as argument & Add arg type checks | [#194](https://github.com/openhab/openhab-js/pull/194) | No       |
-| Enhancement | `items`    | ItemHistory: Add new persistence methods                 | [#196](https://github.com/openhab/openhab-js/pull/196) | No       |
-| Enhancement | `rules`    | Display `execute` code of `JSRule` in MainUI             | [#199](https://github.com/openhab/openhab-js/pull/199) | No       |
-| Fix         | `items`    | Respect the `toString` method of the raw Java Item       | [#198](https://github.com/openhab/openhab-js/pull/198) | No       |
-| Fix         | `things`   | Respect the `toString` method of the raw Java Thing      | [#198](https://github.com/openhab/openhab-js/pull/198) | No       |
-| Cleanup     | `things`   | Remove unused ThingBuilder & ChannelBuilder              | [#198](https://github.com/openhab/openhab-js/pull/198) | No       |
-=======
 | Type        | Namespace  | Description                                                              | Reference                                              | Breaking |
 |-------------|------------|--------------------------------------------------------------------------|--------------------------------------------------------|----------|
 | Enhancement | `triggers` | Add support for `Item` as argument & Add arg type checks                 | [#194](https://github.com/openhab/openhab-js/pull/194) | No       |
@@ -21,7 +11,9 @@
 | Enhancement | `time`     | Add `isBetweenDates` & `isBetweenDateTimes` polyfills to `ZonedDateTime` | [#203](https://github.com/openhab/openhab-js/pull/203) | No       |
 | Enhancement | `items`    | ItemHistory: ItemHistory: Add `previousStateTimestamp` method            | [#205](https://github.com/openhab/openhab-js/pull/205) | No       |
 | Enhancement | `Quantity` | Add UoM/Quantity handling functionality by wrapping QuantityType         | [#206](https://github.com/openhab/openhab-js/pull/206) | No       |
->>>>>>> 46fa13e9
+| Fix         | `items`    | Respect the `toString` method of the raw Java Item                       | [#198](https://github.com/openhab/openhab-js/pull/198) | No       |
+| Fix         | `things`   | Respect the `toString` method of the raw Java Thing                      | [#198](https://github.com/openhab/openhab-js/pull/198) | No       |
+| Cleanup     | `things`   | Remove unused ThingBuilder & ChannelBuilder                              | [#198](https://github.com/openhab/openhab-js/pull/198) | No       |
 
 Also see the [Release Milestone](https://github.com/openhab/openhab-js/milestone/10).
 
