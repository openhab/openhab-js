--- conflicted
+++ resolved
@@ -14,8 +14,6 @@
 time.ZonedDateTime.prototype.parse = function (text, formatter = rfcFormatter) {
   return targetParse(text, formatter);
 };
-<<<<<<< HEAD
-=======
 
 /**
  * Parses a ZonedDateTime to milliseconds from now until the ZonedDateTime.
@@ -26,7 +24,6 @@
 time.ZonedDateTime.prototype.millisFromNow = function () {
   return time.Duration.between(time.ZonedDateTime.now(), this).toMillis();
 };
->>>>>>> d1b3cd5f
 
 /**
  * Provides access to some {@link https://github.com/js-joda/js-joda/tree/master/packages/locale JS-Joda Locales}.
